<<<<<<< HEAD
{ "name": "wikibattle"
, "description": "1v1 races through Wikipedia article links."
, "version": "0.10.2"
, "license": "MIT"
, "bugs": "https://github.com/goto-bus-stop/WikiBattle/issues"
, "author": "goto-bus-stop <rene@kooi.me>"
, "dependencies":
  { "bus": "^0.1.0"
  , "component-classes": "^1.2.4"
  , "component-delegate": "^0.2.3"
  , "crel": "^2.1.8"
  , "empty-element": "^1.0.0"
  , "socket.io-client": "^1.3.7"
  , "throttleit": "^1.0.0"
  , "express": "^4.13.3"
  , "debug": "^2.2.0"
  , "socket.io": "^1.3.7"
  , "request": "^2.64.0"
  , "cheerio": "^0.19.0"
  , "inflight": "^1.0.4"
  , "JSONStream": "^1.0.6"
  , "map-async": "^0.1.1"
  , "each-async": "^1.1.1"
  , "random-item": "^1.0.0" }
, "devDependencies":
  { "babel-cli": "^6.4.5"
  , "babel-preset-es2015": "^6.3.13"
  , "babel-preset-stage-0": "^6.3.13"
  , "babelify": "^7.2.0"
  , "browserify": "^13.0.0"
  , "clean-css": "^3.4.6"
  , "less": "^2.5.3"
  , "standard": "^6.0.8"
  , "uglify-js": "^2.5.0" }
, "repository": "goto-bus-stop/WikiBattle"
, "scripts":
  { "start": "node app.js"
  , "lint": "standard src/**/*.js"
  , "test": "npm run lint"
  , "less": "lessc ./public/stylesheets/style.less > ./public/stylesheets/style.css"
  , "update": "node update.js"
  , "postinstall": "node update.js"
  , "build:server": "babel --out-dir lib src"
  , "build:client": "browserify --debug -t [ babelify ] -e public/javascripts/index.js -o public/app.js"
  , "build": "npm run build:server && npm run build:client"
  , "minify-css": "cleancss public/stylesheets/style.css -o public/stylesheets/style.css"
  , "minify-js": "uglifyjs public/app.js -m -o public/app.js"
  , "prod": "npm run less && npm run minify-css && npm run build && npm run minify-js"
  , "prepublish": "npm run build" }
, "babel":
  { "presets": [ "es2015", "stage-0" ] } }
=======
{
  "name": "wikibattle",
  "description": "1v1 races through Wikipedia article links.",
  "version": "0.10.2",
  "license": "MIT",
  "bugs": "https://github.com/goto-bus-stop/WikiBattle/issues",
  "author": "goto-bus-stop <rene@kooi.me>",
  "dependencies": {
    "bus": "^0.1.0",
    "component-classes": "^1.2.4",
    "component-delegate": "^0.2.3",
    "crel": "^3.0.0",
    "empty-element": "^1.0.0",
    "socket.io-client": "^1.3.7",
    "throttleit": "^1.0.0",
    "express": "^4.13.3",
    "debug": "^2.2.0",
    "socket.io": "^1.3.7",
    "request": "^2.64.0",
    "cheerio": "^0.20.0",
    "inflight": "^1.0.4",
    "JSONStream": "^1.0.6",
    "map-async": "^0.1.1",
    "each-async": "^1.1.1",
    "random-item": "^1.0.0"
  },
  "devDependencies": {
    "babel-cli": "^6.4.5",
    "babel-preset-es2015": "^6.3.13",
    "babel-preset-stage-0": "^6.3.13",
    "babelify": "^7.2.0",
    "browserify": "^13.0.0",
    "clean-css": "^3.4.6",
    "less": "^2.5.3",
    "standard": "^6.0.8",
    "uglify-js": "^2.5.0"
  },
  "repository": "goto-bus-stop/WikiBattle",
  "scripts": {
    "start": "node app.js",
    "lint": "standard src/**/*.js",
    "test": "npm run lint",
    "less": "lessc ./public/stylesheets/style.less > ./public/stylesheets/style.css",
    "update": "node update.js",
    "postinstall": "node update.js",
    "build:server": "babel --out-dir lib src",
    "build:client": "browserify --debug -t [ babelify ] -e public/javascripts/index.js -o public/app.js",
    "build": "npm run build:server && npm run build:client",
    "minify-css": "cleancss public/stylesheets/style.css -o public/stylesheets/style.css",
    "minify-js": "uglifyjs public/app.js -m -o public/app.js",
    "prod": "npm run less && npm run minify-css && npm run build && npm run minify-js",
    "prepublish": "npm run build"
  },
  "babel": {
    "presets": [
      "es2015",
      "stage-0"
    ]
  }
}
>>>>>>> b5bc7102
<|MERGE_RESOLUTION|>--- conflicted
+++ resolved
@@ -1,56 +1,3 @@
-<<<<<<< HEAD
-{ "name": "wikibattle"
-, "description": "1v1 races through Wikipedia article links."
-, "version": "0.10.2"
-, "license": "MIT"
-, "bugs": "https://github.com/goto-bus-stop/WikiBattle/issues"
-, "author": "goto-bus-stop <rene@kooi.me>"
-, "dependencies":
-  { "bus": "^0.1.0"
-  , "component-classes": "^1.2.4"
-  , "component-delegate": "^0.2.3"
-  , "crel": "^2.1.8"
-  , "empty-element": "^1.0.0"
-  , "socket.io-client": "^1.3.7"
-  , "throttleit": "^1.0.0"
-  , "express": "^4.13.3"
-  , "debug": "^2.2.0"
-  , "socket.io": "^1.3.7"
-  , "request": "^2.64.0"
-  , "cheerio": "^0.19.0"
-  , "inflight": "^1.0.4"
-  , "JSONStream": "^1.0.6"
-  , "map-async": "^0.1.1"
-  , "each-async": "^1.1.1"
-  , "random-item": "^1.0.0" }
-, "devDependencies":
-  { "babel-cli": "^6.4.5"
-  , "babel-preset-es2015": "^6.3.13"
-  , "babel-preset-stage-0": "^6.3.13"
-  , "babelify": "^7.2.0"
-  , "browserify": "^13.0.0"
-  , "clean-css": "^3.4.6"
-  , "less": "^2.5.3"
-  , "standard": "^6.0.8"
-  , "uglify-js": "^2.5.0" }
-, "repository": "goto-bus-stop/WikiBattle"
-, "scripts":
-  { "start": "node app.js"
-  , "lint": "standard src/**/*.js"
-  , "test": "npm run lint"
-  , "less": "lessc ./public/stylesheets/style.less > ./public/stylesheets/style.css"
-  , "update": "node update.js"
-  , "postinstall": "node update.js"
-  , "build:server": "babel --out-dir lib src"
-  , "build:client": "browserify --debug -t [ babelify ] -e public/javascripts/index.js -o public/app.js"
-  , "build": "npm run build:server && npm run build:client"
-  , "minify-css": "cleancss public/stylesheets/style.css -o public/stylesheets/style.css"
-  , "minify-js": "uglifyjs public/app.js -m -o public/app.js"
-  , "prod": "npm run less && npm run minify-css && npm run build && npm run minify-js"
-  , "prepublish": "npm run build" }
-, "babel":
-  { "presets": [ "es2015", "stage-0" ] } }
-=======
 {
   "name": "wikibattle",
   "description": "1v1 races through Wikipedia article links.",
@@ -110,5 +57,4 @@
       "stage-0"
     ]
   }
-}
->>>>>>> b5bc7102
+}